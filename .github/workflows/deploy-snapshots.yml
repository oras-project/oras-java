--- conflicted
+++ resolved
@@ -38,17 +38,6 @@
           passphrase: ${{ secrets.GPG_PASSPHRASE }}
       - name: List keys
         run: gpg -K
-<<<<<<< HEAD
-
-      - name: Import GPG key
-        uses: crazy-max/ghaction-import-gpg@v6
-        with:
-          gpg_private_key: ${{ secrets.GPG_KEY }}
-          passphrase: ${{ secrets.GPG_PASSPHRASE }}
-      - name: List keys
-        run: gpg -K
-=======
->>>>>>> bb56b153
 
       - name: Maven build
         run: mvn --batch-mode -Psign-only --update-snapshots -Dmaven.resolver.transport=wagon -DskipTests deploy
