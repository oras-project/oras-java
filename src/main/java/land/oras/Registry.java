/*-
 * =LICENSE=
 * ORAS Java SDK
 * ===
 * Copyright (C) 2024 - 2025 ORAS
 * ===
 * Licensed under the Apache License, Version 2.0 (the "License");
 * You may not use this file except in compliance with the License.
 * You may obtain a copy of the License at
 *
 *      http://www.apache.org/licenses/LICENSE-2.0
 *
 * Unless required by applicable law or agreed to in writing, software
 * distributed under the License is distributed on an "AS IS" BASIS,
 * WITHOUT WARRANTIES OR CONDITIONS OF ANY KIND, either express or implied.
 * See the License for the specific language governing permissions and
 * limitations under the License.
 * =LICENSEEND=
 */

package land.oras;

import java.io.ByteArrayOutputStream;
import java.io.IOException;
import java.io.InputStream;
import java.net.URI;
import java.nio.charset.StandardCharsets;
import java.nio.file.Files;
import java.nio.file.Path;
import java.nio.file.StandardCopyOption;
<<<<<<< HEAD
import java.security.MessageDigest;
import java.security.NoSuchAlgorithmException;
import java.util.ArrayList;
import java.util.Arrays;
=======
>>>>>>> e3a781d4
import java.util.HashMap;
import java.util.LinkedList;
import java.util.List;
import java.util.Map;
import land.oras.auth.AuthProvider;
import land.oras.auth.AuthStoreAuthenticationProvider;
import land.oras.auth.BearerTokenProvider;
import land.oras.auth.NoAuthProvider;
import land.oras.auth.UsernamePasswordProvider;
import land.oras.exception.OrasException;
import land.oras.utils.ArchiveUtils;
import land.oras.utils.Const;
import land.oras.utils.JsonUtils;
import land.oras.utils.OrasHttpClient;
import land.oras.utils.SupportedAlgorithm;
import org.jspecify.annotations.NullMarked;
import org.jspecify.annotations.Nullable;

/**
 * A registry is the main entry point for interacting with a container registry
 */
@NullMarked
public final class Registry extends OCI<ContainerRef> {

    /**
     * The chunk size for uploading blobs (5MB)
     * This is a standard chunk size commonly used in cloud storage systems to balance
     * network performance with memory usage. The actual chunk size used may be larger
     * if the registry specifies a minimum chunk size via the OCI-Chunk-Min-Length header.
     */
    private static final int CHUNK_SIZE = 5 * 1024 * 1024;

    /**
     * The digest calculation limit (16MB)
     * For files smaller than this size, we compute the digest before starting the upload
     * to check if the blob already exists in the registry, potentially avoiding unnecessary uploads.
     */
    private static final int DIGEST_CALCULATION_LIMIT = 16 * 1024 * 1024;

    /**
     * The HTTP client
     */
    private OrasHttpClient client;

    /**
     * The auth provider
     */
    private AuthProvider authProvider;

    /**
     * Insecure. Use HTTP instead of HTTPS
     */
    private boolean insecure;

    /**
     * Skip TLS verification
     */
    private boolean skipTlsVerify;

    /**
     * Constructor
     */
    private Registry() {
        this.authProvider = new NoAuthProvider();
        this.client = OrasHttpClient.Builder.builder().build();
    }

    /**
     * Return this registry with insecure flag
     * @param insecure Insecure
     */
    private void setInsecure(boolean insecure) {
        this.insecure = insecure;
    }

    /**
     * Return this registry with skip TLS verification
     * @param skipTlsVerify Skip TLS verification
     */
    private void setSkipTlsVerify(boolean skipTlsVerify) {
        this.skipTlsVerify = skipTlsVerify;
    }

    /**
     * Return this registry with auth provider
     * @param authProvider The auth provider
     */
    private void setAuthProvider(AuthProvider authProvider) {
        this.authProvider = authProvider;
        client.updateAuthentication(authProvider);
    }

    /**
     * Build the provider
     * @return The provider
     */
    private Registry build() {
        client = OrasHttpClient.Builder.builder()
                .withAuthentication(authProvider)
                .withSkipTlsVerify(skipTlsVerify)
                .build();
        return this;
    }

    /**
     * Get the HTTP scheme depending on the insecure flag
     * @return The scheme
     */
    public String getScheme() {
        return insecure ? "http" : "https";
    }

    /**
     * Get the tags of a container
     * @param containerRef The container
     * @return The tags
     */
    public List<String> getTags(ContainerRef containerRef) {
        URI uri = URI.create("%s://%s".formatted(getScheme(), containerRef.getTagsPath()));
        OrasHttpClient.ResponseWrapper<String> response =
                client.get(uri, Map.of(Const.ACCEPT_HEADER, Const.DEFAULT_JSON_MEDIA_TYPE));
        if (switchTokenAuth(containerRef, response)) {
            response = client.get(uri, Map.of(Const.ACCEPT_HEADER, Const.DEFAULT_JSON_MEDIA_TYPE));
        }
        handleError(response);
        return JsonUtils.fromJson(response.response(), Tags.class).tags();
    }

    /**
     * Get the referrers of a container
     * @param containerRef The container
     * @param artifactType The optional artifact type
     * @return The referrers
     */
    public Referrers getReferrers(ContainerRef containerRef, @Nullable ArtifactType artifactType) {
        if (containerRef.getDigest() == null) {
            throw new OrasException("Digest is required to get referrers");
        }
        URI uri = URI.create("%s://%s".formatted(getScheme(), containerRef.getReferrersPath(artifactType)));
        OrasHttpClient.ResponseWrapper<String> response =
                client.get(uri, Map.of(Const.ACCEPT_HEADER, Const.DEFAULT_INDEX_MEDIA_TYPE));
        if (switchTokenAuth(containerRef, response)) {
            response = client.get(uri, Map.of(Const.ACCEPT_HEADER, Const.DEFAULT_INDEX_MEDIA_TYPE));
        }
        handleError(response);
        return JsonUtils.fromJson(response.response(), Referrers.class);
    }

    /**
     * Delete a manifest
     * @param containerRef The artifact
     */
    public void deleteManifest(ContainerRef containerRef) {
        URI uri = URI.create("%s://%s".formatted(getScheme(), containerRef.getManifestsPath()));
        OrasHttpClient.ResponseWrapper<String> response = client.delete(uri, Map.of());
        logResponse(response);
        if (switchTokenAuth(containerRef, response)) {
            response = client.delete(uri, Map.of());
            logResponse(response);
        }
        handleError(response);
    }

    @Override
    public Manifest pushManifest(ContainerRef containerRef, Manifest manifest) {

        Map<String, String> annotations = manifest.getAnnotations();
        if (!annotations.containsKey(Const.ANNOTATION_CREATED) && containerRef.getDigest() == null) {
            Map<String, String> manifestAnnotations = new HashMap<>(annotations);
            manifestAnnotations.put(Const.ANNOTATION_CREATED, Const.currentTimestamp());
            manifest = manifest.withAnnotations(manifestAnnotations);
        }
        URI uri = URI.create("%s://%s".formatted(getScheme(), containerRef.getManifestsPath()));
        byte[] manifestData = manifest.getJson() != null
                ? manifest.getJson().getBytes()
                : manifest.toJson().getBytes();
        OrasHttpClient.ResponseWrapper<String> response =
                client.put(uri, manifestData, Map.of(Const.CONTENT_TYPE_HEADER, Const.DEFAULT_MANIFEST_MEDIA_TYPE));
        if (switchTokenAuth(containerRef, response)) {
            response =
                    client.put(uri, manifestData, Map.of(Const.CONTENT_TYPE_HEADER, Const.DEFAULT_MANIFEST_MEDIA_TYPE));
        }
        logResponse(response);
        handleError(response);
        if (manifest.getSubject() != null) {
            // https://github.com/opencontainers/distribution-spec/blob/main/spec.md#pushing-manifests-with-subject
            if (!response.headers().containsKey(Const.OCI_SUBJECT_HEADER.toLowerCase())) {
                throw new OrasException(
                        "Subject was set on manifest but not OCI subject header was returned. Legecy flow not implemented");
            }
        }
        return getManifest(containerRef);
    }

    /**
     * Push a manifest
     * @param containerRef The container
     * @param index The index
     * @return The location
     */
    public Index pushIndex(ContainerRef containerRef, Index index) {
        URI uri = URI.create("%s://%s".formatted(getScheme(), containerRef.getManifestsPath()));
        OrasHttpClient.ResponseWrapper<String> response = client.put(
                uri,
                JsonUtils.toJson(index).getBytes(),
                Map.of(Const.CONTENT_TYPE_HEADER, Const.DEFAULT_INDEX_MEDIA_TYPE));
        if (switchTokenAuth(containerRef, response)) {
            response = client.put(
                    uri,
                    JsonUtils.toJson(index).getBytes(),
                    Map.of(Const.CONTENT_TYPE_HEADER, Const.DEFAULT_INDEX_MEDIA_TYPE));
        }
        logResponse(response);
        handleError(response);
        return getIndex(containerRef);
    }

    /**
     * Delete a blob
     * @param containerRef The container
     */
    public void deleteBlob(ContainerRef containerRef) {
        URI uri = URI.create("%s://%s".formatted(getScheme(), containerRef.getBlobsPath()));
        OrasHttpClient.ResponseWrapper<String> response = client.delete(uri, Map.of());
        logResponse(response);
        // Switch to bearer auth if needed and retry first request
        if (switchTokenAuth(containerRef, response)) {
            response = client.delete(uri, Map.of());
            logResponse(response);
        }
        handleError(response);
    }

    @Override
    public void pullArtifact(ContainerRef containerRef, Path path, boolean overwrite) {

        // Only collect layer that are files
        String contentType = getContentType(containerRef);
        List<Layer> layers = collectLayers(containerRef, contentType, false);
        if (layers.isEmpty()) {
            LOG.info("Skipped pulling layers without file name in '{}'", Const.ANNOTATION_TITLE);
            return;
        }
        for (Layer layer : layers) {
            try (InputStream is = fetchBlob(containerRef.withDigest(layer.getDigest()))) {
                // Unpack or just copy blob
                if (Boolean.parseBoolean(layer.getAnnotations().getOrDefault(Const.ANNOTATION_ORAS_UNPACK, "false"))) {
                    LOG.debug("Extracting blob to: {}", path);

                    // Uncompress the tar.gz archive and verify digest if present
                    LocalPath tempArchive = ArchiveUtils.uncompress(is, layer.getMediaType());
                    String expectedDigest = layer.getAnnotations().get(Const.ANNOTATION_ORAS_CONTENT_DIGEST);
                    if (expectedDigest != null) {
                        LOG.trace("Expected digest: {}", expectedDigest);
                        String actualDigest = containerRef.getAlgorithm().digest(tempArchive.getPath());
                        LOG.trace("Actual digest: {}", actualDigest);
                        if (!expectedDigest.equals(actualDigest)) {
                            throw new OrasException(
                                    "Digest mismatch: expected %s but got %s".formatted(expectedDigest, actualDigest));
                        }
                    }

                    // Extract the tar
                    ArchiveUtils.untar(Files.newInputStream(tempArchive.getPath()), path);

                } else {
                    Path targetPath = path.resolve(
                            layer.getAnnotations().getOrDefault(Const.ANNOTATION_TITLE, layer.getDigest()));
                    LOG.debug("Copying blob to: {}", targetPath);
                    Files.copy(
                            is,
                            targetPath,
                            overwrite ? StandardCopyOption.REPLACE_EXISTING : StandardCopyOption.ATOMIC_MOVE);
                }
            } catch (IOException e) {
                throw new OrasException("Failed to pull artifact", e);
            }
        }
    }

    @Override
    public Manifest pushArtifact(
            ContainerRef containerRef,
            ArtifactType artifactType,
            Annotations annotations,
            @Nullable Config config,
            LocalPath... paths) {
        Manifest manifest = Manifest.empty().withArtifactType(artifactType);
        Map<String, String> manifestAnnotations = new HashMap<>(annotations.manifestAnnotations());
        if (!manifestAnnotations.containsKey(Const.ANNOTATION_CREATED) && containerRef.getDigest() == null) {
            manifestAnnotations.put(Const.ANNOTATION_CREATED, Const.currentTimestamp());
        }
        manifest = manifest.withAnnotations(manifestAnnotations);
        if (config != null) {
            config = config.withAnnotations(annotations);
            manifest = manifest.withConfig(config);
        }

        // Push layers
        List<Layer> layers = pushLayers(containerRef, false, paths);

        // Push the config like any other blob
        Config pushedConfig = pushConfig(containerRef, config != null ? config : Config.empty());

        // Add layer and config
        manifest = manifest.withLayers(layers).withConfig(pushedConfig);

        // Push the manifest
        manifest = pushManifest(containerRef, manifest);
        LOG.debug(
                "Manifest pushed to: {}",
                containerRef.withDigest(manifest.getDescriptor().getDigest()));
        return manifest;
    }

    /**
     * Copy an artifact from one container to another
     * @param targetRegistry The target registry
     * @param sourceContainer The source container
     * @param targetContainer The target container
     */
    public void copy(Registry targetRegistry, ContainerRef sourceContainer, ContainerRef targetContainer) {
<<<<<<< HEAD

        // Copy config
        Manifest sourceManifest = getManifest(sourceContainer);
        Config sourceConfig = sourceManifest.getConfig();
        targetRegistry.pushConfig(targetContainer, sourceConfig);

        // Push all layer
        for (Layer layer : sourceManifest.getLayers()) {
            try (InputStream is = fetchBlob(sourceContainer.withDigest(layer.getDigest()))) {
                Layer newLayer = targetRegistry
                        .pushChunks(targetContainer, is, layer.getSize())
                        .withMediaType(layer.getMediaType())
                        .withAnnotations(layer.getAnnotations());
                LOG.debug(
                        "Copied layer {} from {} to {}",
                        newLayer.getDigest(),
                        sourceContainer.getRegistry(),
                        targetContainer.getRegistry());
            } catch (IOException e) {
                throw new OrasException("Failed to copy artifact", e);
            }
        }

        // Copy manifest
        targetRegistry.pushManifest(targetContainer, sourceManifest);
=======
        throw new OrasException("Not implemented");
>>>>>>> e3a781d4
    }

    /**
     * Attach file to an existing manifest
     * @param containerRef The container
     * @param artifactType The artifact type
     * @param paths The paths
     * @return The manifest of the new artifact
     */
    public Manifest attachArtifact(ContainerRef containerRef, ArtifactType artifactType, LocalPath... paths) {
        return attachArtifact(containerRef, artifactType, Annotations.empty(), paths);
    }

    /**
     * Attach file to an existing manifest
     * @param containerRef The container
     * @param artifactType The artifact type
     * @param annotations The annotations
     * @param paths The paths
     * @return The manifest of the new artifact
     */
    public Manifest attachArtifact(
            ContainerRef containerRef, ArtifactType artifactType, Annotations annotations, LocalPath... paths) {

        // Push layers
        List<Layer> layers = pushLayers(containerRef, false, paths);

        // Get the subject from the manifest
        Subject subject = getManifest(containerRef).getDescriptor().toSubject();

        // Add created annotation if not present since we push with digest
        Map<String, String> manifestAnnotations = annotations.manifestAnnotations();
        if (!manifestAnnotations.containsKey(Const.ANNOTATION_CREATED)) {
            manifestAnnotations.put(Const.ANNOTATION_CREATED, Const.currentTimestamp());
        }

        // assemble manifest
        Manifest manifest = Manifest.empty()
                .withArtifactType(artifactType)
                .withAnnotations(manifestAnnotations)
                .withLayers(layers)
                .withSubject(subject);

        return pushManifest(
                containerRef.withDigest(
                        SupportedAlgorithm.SHA256.digest(manifest.toJson().getBytes(StandardCharsets.UTF_8))),
                manifest);
    }

    @Override
    public Layer pushBlob(ContainerRef containerRef, Path blob, Map<String, String> annotations) {
        String digest = containerRef.getAlgorithm().digest(blob);
        LOG.debug("Digest: {}", digest);
        if (hasBlob(containerRef.withDigest(digest))) {
            LOG.info("Blob already exists: {}", digest);
            return Layer.fromFile(blob, containerRef.getAlgorithm()).withAnnotations(annotations);
        }
        URI uri = URI.create(
                "%s://%s".formatted(getScheme(), containerRef.withDigest(digest).getBlobsUploadDigestPath()));
        OrasHttpClient.ResponseWrapper<String> response = client.upload(
                "POST", uri, Map.of(Const.CONTENT_TYPE_HEADER, Const.APPLICATION_OCTET_STREAM_HEADER_VALUE), blob);
        logResponse(response);

        // Switch to bearer auth if needed and retry first request
        if (switchTokenAuth(containerRef, response)) {
            response = client.upload(
                    "POST", uri, Map.of(Const.CONTENT_TYPE_HEADER, Const.APPLICATION_OCTET_STREAM_HEADER_VALUE), blob);
            logResponse(response);
        }

        // Accepted single POST push
        if (response.statusCode() == 201) {
            return Layer.fromFile(blob, containerRef.getAlgorithm()).withAnnotations(annotations);
        }

        // We need to push via PUT
        if (response.statusCode() == 202) {
            String location = response.headers().get(Const.LOCATION_HEADER.toLowerCase());
            // Ensure location is absolute URI
            if (!location.startsWith("http") && !location.startsWith("https")) {
                location = "%s://%s/%s"
                        .formatted(getScheme(), containerRef.getApiRegistry(), location.replaceFirst("^/", ""));
            }
            LOG.debug("Location header: {}", location);
            response = client.upload(
                    "PUT",
                    URI.create("%s&digest=%s".formatted(location, digest)),
                    Map.of(Const.CONTENT_TYPE_HEADER, Const.APPLICATION_OCTET_STREAM_HEADER_VALUE),
                    blob);
            if (response.statusCode() == 201) {
                LOG.debug("Successful push: {}", response.response());
            } else {
                throw new OrasException("Failed to push layer: %s".formatted(response.response()));
            }
        }

        handleError(response);
        return Layer.fromFile(blob, containerRef.getAlgorithm()).withAnnotations(annotations);
    }

    @Override
    public Layer pushBlob(ContainerRef containerRef, byte[] data) {
        String digest = containerRef.getAlgorithm().digest(data);
        if (containerRef.getDigest() != null) {
            ensureDigest(containerRef, data);
        }
        if (hasBlob(containerRef.withDigest(digest))) {
            LOG.info("Blob already exists: {}", digest);
            return Layer.fromData(containerRef, data);
        }
        URI uri = URI.create(
                "%s://%s".formatted(getScheme(), containerRef.withDigest(digest).getBlobsUploadDigestPath()));
        OrasHttpClient.ResponseWrapper<String> response =
                client.post(uri, data, Map.of(Const.CONTENT_TYPE_HEADER, Const.APPLICATION_OCTET_STREAM_HEADER_VALUE));
        logResponse(response);

        // Switch to bearer auth if needed and retry first request
        if (switchTokenAuth(containerRef, response)) {
            response = client.post(
                    uri, data, Map.of(Const.CONTENT_TYPE_HEADER, Const.APPLICATION_OCTET_STREAM_HEADER_VALUE));
            logResponse(response);
        }

        // Accepted single POST push
        if (response.statusCode() == 201) {
            return Layer.fromData(containerRef, data);
        }

        // We need to push via PUT
        if (response.statusCode() == 202) {
            String location = response.headers().get(Const.LOCATION_HEADER.toLowerCase());
            // Ensure location is absolute URI
            if (!location.startsWith("http") && !location.startsWith("https")) {
                location = "%s://%s/%s"
                        .formatted(getScheme(), containerRef.getApiRegistry(), location.replaceFirst("^/", ""));
            }
            LOG.debug("Location header: {}", location);
            response = client.put(
                    URI.create("%s&digest=%s".formatted(location, digest)),
                    data,
                    Map.of(Const.CONTENT_TYPE_HEADER, Const.APPLICATION_OCTET_STREAM_HEADER_VALUE));
            if (response.statusCode() == 201) {
                LOG.debug("Successful push: {}", response.response());
            } else {
                throw new OrasException("Failed to push layer: %s".formatted(response.response()));
            }
        }

        handleError(response);
        return Layer.fromData(containerRef, data);
    }

    /**
     * Return if the registry contains already the blob
     * @param containerRef The container
     * @return True if the blob exists
     */
    private boolean hasBlob(ContainerRef containerRef) {
        OrasHttpClient.ResponseWrapper<String> response = headBlob(containerRef);
        return response.statusCode() == 200;
    }

    private OrasHttpClient.ResponseWrapper<String> headBlob(ContainerRef containerRef) {
        URI uri = URI.create("%s://%s".formatted(getScheme(), containerRef.getBlobsPath()));
        OrasHttpClient.ResponseWrapper<String> response =
                client.head(uri, Map.of(Const.ACCEPT_HEADER, Const.APPLICATION_OCTET_STREAM_HEADER_VALUE));
        logResponse(response);

        // Switch to bearer auth if needed and retry first request
        if (switchTokenAuth(containerRef, response)) {
            response = client.head(uri, Map.of(Const.ACCEPT_HEADER, Const.APPLICATION_OCTET_STREAM_HEADER_VALUE));
            logResponse(response);
        }
        return response;
    }

    /**
     * Get the blob for the given digest. Not be suitable for large blobs
     * @param containerRef The container
     * @return The blob as bytes
     */
    @Override
    public byte[] getBlob(ContainerRef containerRef) {
        try (InputStream is = fetchBlob(containerRef)) {
            return ensureDigest(containerRef, is.readAllBytes());
        } catch (IOException e) {
            throw new OrasException("Failed to get blob", e);
        }
    }

    @Override
    public void fetchBlob(ContainerRef containerRef, Path path) {
        if (!hasBlob(containerRef)) {
            throw new OrasException(new OrasHttpClient.ResponseWrapper<>("", 404, Map.of()));
        }
        URI uri = URI.create("%s://%s".formatted(getScheme(), containerRef.getBlobsPath()));
        OrasHttpClient.ResponseWrapper<Path> response =
                client.download(uri, Map.of(Const.ACCEPT_HEADER, Const.APPLICATION_OCTET_STREAM_HEADER_VALUE), path);
        logResponse(response);
        handleError(response);
    }

    @Override
    public InputStream fetchBlob(ContainerRef containerRef) {
        if (!hasBlob(containerRef)) {
            throw new OrasException(new OrasHttpClient.ResponseWrapper<>("", 404, Map.of()));
        }
        URI uri = URI.create("%s://%s".formatted(getScheme(), containerRef.getBlobsPath()));
        OrasHttpClient.ResponseWrapper<InputStream> response =
                client.download(uri, Map.of(Const.ACCEPT_HEADER, Const.APPLICATION_OCTET_STREAM_HEADER_VALUE));
        logResponse(response);
        handleError(response);
        return response.response();
    }

    @Override
    public Descriptor fetchBlobDescriptor(ContainerRef containerRef) {
        OrasHttpClient.ResponseWrapper<String> response = headBlob(containerRef);
        handleError(response);
        String size = response.headers().get(Const.CONTENT_LENGTH_HEADER.toLowerCase());
        String digest = response.headers().get(Const.DOCKER_CONTENT_DIGEST_HEADER.toLowerCase());
        return Descriptor.of(digest, Long.parseLong(size), Const.DEFAULT_DESCRIPTOR_MEDIA_TYPE);
    }

    /**
     * Get the manifest of a container
     * @param containerRef The container
     * @return The manifest and it's associated descriptor
     */
    public Manifest getManifest(ContainerRef containerRef) {
        OrasHttpClient.ResponseWrapper<String> response = getManifestResponse(containerRef);
        logResponse(response);
        handleError(response);
        String contentType = response.headers().get(Const.CONTENT_TYPE_HEADER.toLowerCase());
        if (!isManifestMediaType(contentType)) {
            throw new OrasException(
                    "Expected manifest but got index. Probably a multi-platform image instead of artifact");
        }
        String size = response.headers().get(Const.CONTENT_LENGTH_HEADER.toLowerCase());
        String digest = response.headers().get(Const.DOCKER_CONTENT_DIGEST_HEADER.toLowerCase());
        ManifestDescriptor descriptor =
                ManifestDescriptor.of(contentType, digest, size == null ? 0 : Long.parseLong(size));
        return Manifest.fromJson(response.response()).withDescriptor(descriptor);
    }

    /**
     * Get the index of a container
     * @param containerRef The container
     * @return The index and it's associated descriptor
     */
    public Index getIndex(ContainerRef containerRef) {
        OrasHttpClient.ResponseWrapper<String> response = getManifestResponse(containerRef);
        logResponse(response);
        handleError(response);
        String contentType = response.headers().get(Const.CONTENT_TYPE_HEADER.toLowerCase());
        if (!isIndexMediaType(contentType)) {
            throw new OrasException("Expected index but got %s".formatted(contentType));
        }
        String size = response.headers().get(Const.CONTENT_LENGTH_HEADER.toLowerCase());
        String digest = response.headers().get(Const.DOCKER_CONTENT_DIGEST_HEADER.toLowerCase());
        ManifestDescriptor descriptor =
                ManifestDescriptor.of(contentType, digest, size == null ? 0 : Long.parseLong(size));
        return Index.fromJson(response.response()).withDescriptor(descriptor);
    }

    /**
     * Get a manifest response
     * @param containerRef The container
     * @return The response
     */
    private OrasHttpClient.ResponseWrapper<String> getManifestResponse(ContainerRef containerRef) {
        URI uri = URI.create("%s://%s".formatted(getScheme(), containerRef.getManifestsPath()));
        OrasHttpClient.ResponseWrapper<String> response =
                client.head(uri, Map.of(Const.ACCEPT_HEADER, Const.MANIFEST_ACCEPT_TYPE));
        logResponse(response);

        // Switch to bearer auth if needed and retry first request
        if (switchTokenAuth(containerRef, response)) {
            response = client.head(uri, Map.of(Const.ACCEPT_HEADER, Const.MANIFEST_ACCEPT_TYPE));
            logResponse(response);
        }
        handleError(response);
        return client.get(uri, Map.of("Accept", Const.MANIFEST_ACCEPT_TYPE));
    }

    private byte[] ensureDigest(ContainerRef ref, byte[] data) {
        if (ref.getDigest() == null) {
            throw new OrasException("Missing digest");
        }
        SupportedAlgorithm algorithm = SupportedAlgorithm.fromDigest(ref.getDigest());
        String dataDigest = algorithm.digest(data);
        if (!ref.getDigest().equals(dataDigest)) {
            throw new OrasException("Digest mismatch: %s != %s".formatted(ref.getTag(), dataDigest));
        }
        return data;
    }

    /**
     * Switch the current authentication to token auth
     * @param response The response
     */
    private boolean switchTokenAuth(ContainerRef containerRef, OrasHttpClient.ResponseWrapper<String> response) {
        if (response.statusCode() == 401 && !(authProvider instanceof BearerTokenProvider)) {
            LOG.debug("Requesting token with token flow");
            setAuthProvider(new BearerTokenProvider(authProvider).refreshToken(containerRef, client, response));
            return true;
        }
        // Need token refresh (expired or wrong scope)
        if ((response.statusCode() == 401 || response.statusCode() == 403)
                && authProvider instanceof BearerTokenProvider) {
            LOG.debug("Requesting new token with username password flow");
            setAuthProvider(((BearerTokenProvider) authProvider).refreshToken(containerRef, client, response));
            return true;
        }
        return false;
    }

    /**
     * Handle an error response
     * @param responseWrapper The response
     */
    @SuppressWarnings("unchecked")
    private void handleError(OrasHttpClient.ResponseWrapper<?> responseWrapper) {
        if (responseWrapper.statusCode() >= 400) {
            if (responseWrapper.response() instanceof String) {
                LOG.debug("Response: {}", responseWrapper.response());
                throw new OrasException((OrasHttpClient.ResponseWrapper<String>) responseWrapper);
            }
            throw new OrasException(new OrasHttpClient.ResponseWrapper<>("", responseWrapper.statusCode(), Map.of()));
        }
    }

    /**
     * Log the response
     * @param response The response
     */
    private void logResponse(OrasHttpClient.ResponseWrapper<?> response) {
        LOG.debug("Status Code: {}", response.statusCode());
        LOG.debug("Headers: {}", response.headers());
        // Only log non-binary responses
        if (response.response() instanceof String) {
            LOG.debug("Response: {}", response.response());
        }
    }

    /**
<<<<<<< HEAD
     * Push a blob using input stream in chunks to avoid loading the whole blob in memory.
     * This method is recommended for large files to prevent excessive memory usage.
     * For smaller blobs, consider using {@link #pushBlob(ContainerRef, Path)} which may be more efficient
     * as it uses fewer HTTP requests.
     *
     * This method complies with the OCI Distribution Specification for chunked uploads and will
     * respect the minimum chunk size requirements specified by the registry.
     *
     * @param containerRef the container ref
     * @param input the input stream
     * @param size the size of the blob
     * @return The Layer containing the uploaded blob information
     * @throws OrasException if upload fails or digest calculation fails
     * @see <a href="https://github.com/opencontainers/distribution-spec/blob/main/spec.md#pushing-a-blob-in-chunks">OCI Distribution Spec: Pushing a blob in chunks</a>
     */
    public Layer pushChunks(ContainerRef containerRef, InputStream input, long size) {
        // INITIALIZATION PHASE

        // Initialize the Message Digest
        MessageDigest digest;
        try {
            digest = MessageDigest.getInstance(getMessageDigestAlgorithm(containerRef.getAlgorithm()));
        } catch (NoSuchAlgorithmException e) {
            throw new OrasException("Failed to get message digest", e);
        }

        byte[] buffer = new byte[CHUNK_SIZE];
        ByteArrayOutputStream firstChunk = new ByteArrayOutputStream();
        int bytesRead;
        long totalBytesRead = 0;
        String contentDigest = null;

        try {
            // FIRST CHUNK PROCESSING

            // Read first chunk to buffer for initial PATCH request
            while ((bytesRead = input.read(buffer)) != -1 && totalBytesRead < CHUNK_SIZE) {
                digest.update(buffer, 0, bytesRead);
                firstChunk.write(buffer, 0, bytesRead);
                totalBytesRead += bytesRead;
            }

            // Handle small blobs that fit in one chunk
            if (bytesRead == -1) {
                contentDigest = createDigestString(containerRef, digest.digest());

                // Check if blob already exists, return early if it does
                if (hasBlob(containerRef.withDigest(contentDigest))) {
                    LOG.info("Blob already exists: {}", contentDigest);
                    return Layer.fromDigest(contentDigest, totalBytesRead);
                }
            }

            // UPLOAD SESSION INITIALIZATION

            URI uploadUri = URI.create("%s://%s".formatted(getScheme(), containerRef.getBlobsUploadPath()));
            OrasHttpClient.ResponseWrapper<String> response = client.post(uploadUri, new byte[0], Map.of());

            // Handle authentication if needed
            if (switchTokenAuth(containerRef, response)) {
                response = client.post(uploadUri, new byte[0], Map.of());
            }

            handleError(response);
            if (response.statusCode() != 202) {
                throw new OrasException("Failed to initiate blob upload: " + response.statusCode());
            }

            // Get upload location URL
            String location = response.headers().get(Const.LOCATION_HEADER.toLowerCase());
            if (location == null) {
                throw new OrasException("No location header in response");
            }

            // Handle minimum chunk size requirements from registry
            int chunkSize = adjustChunkSizeIfNeeded(response, buffer.length);
            if (buffer.length < chunkSize) {
                buffer = new byte[chunkSize];
            }

            // Ensure location is an absolute URL
            location = ensureAbsoluteUri(location, containerRef);
            LOG.debug("Initial location URL: {}", location);

            // UPLOAD FIRST CHUNK

            long startRange = 0;
            long endRange = totalBytesRead - 1;

            if (totalBytesRead > 0) {
                // Prepare headers for first chunk
                Map<String, String> firstChunkHeaders = new HashMap<>();
                firstChunkHeaders.put(Const.CONTENT_TYPE_HEADER, Const.APPLICATION_OCTET_STREAM_HEADER_VALUE);
                firstChunkHeaders.put(Const.CONTENT_RANGE_HEADER, startRange + "-" + endRange);

                // Upload first chunk
                response = client.patch(URI.create(location), firstChunk.toByteArray(), firstChunkHeaders);
                handleError(response);

                if (response.statusCode() != 202) {
                    throw new OrasException("Failed to upload first chunk: " + response.statusCode());
                }

                // Update location for next request
                location = getLocationHeader(response);
                location = ensureAbsoluteUri(location, containerRef);
                LOG.debug("Location after first chunk: {}", location);

                // Update range information for next chunk
                endRange = getEndRangeFromHeader(response, endRange);
                startRange = endRange + 1;

                // PROCESS TRANSITION BYTES

                // Handle bytes read during the last iteration of first chunk loop
                if (bytesRead > 0) {
                    LOG.debug("Processing transition bytes: {} bytes", bytesRead);
                    digest.update(buffer, 0, bytesRead);

                    // Prepare headers for transition bytes
                    Map<String, String> transitionHeaders = new HashMap<>();
                    long transitionEndRange = startRange + bytesRead - 1;
                    transitionHeaders.put(Const.CONTENT_TYPE_HEADER, Const.APPLICATION_OCTET_STREAM_HEADER_VALUE);
                    transitionHeaders.put(Const.CONTENT_RANGE_HEADER, startRange + "-" + transitionEndRange);

                    // Upload transition bytes
                    response = client.patch(URI.create(location), Arrays.copyOf(buffer, bytesRead), transitionHeaders);
                    handleError(response);

                    if (response.statusCode() != 202) {
                        throw new OrasException("Failed to upload transition bytes: " + response.statusCode());
                    }

                    // Update location for next chunk
                    location = getLocationHeader(response);
                    location = ensureAbsoluteUri(location, containerRef);
                    LOG.debug("Location after transition chunk: {}", location);

                    // Update range information for next chunk
                    endRange = getEndRangeFromHeader(response, transitionEndRange);
                    startRange = endRange + 1;
                    totalBytesRead += bytesRead;
                }
            }

            // UPLOAD REMAINING CHUNKS

            while ((bytesRead = input.read(buffer)) != -1) {
                // Update digest with current chunk
                digest.update(buffer, 0, bytesRead);

                // Prepare headers for chunk
                Map<String, String> chunkHeaders = new HashMap<>();
                endRange = startRange + bytesRead - 1;
                chunkHeaders.put(Const.CONTENT_TYPE_HEADER, Const.APPLICATION_OCTET_STREAM_HEADER_VALUE);
                chunkHeaders.put(Const.CONTENT_RANGE_HEADER, startRange + "-" + endRange);

                // Upload chunk
                response = client.patch(URI.create(location), Arrays.copyOf(buffer, bytesRead), chunkHeaders);
                handleError(response);

                if (response.statusCode() != 202) {
                    throw new OrasException("Failed to upload chunk: " + response.statusCode());
                }

                // Update location for next chunk
                location = getLocationHeader(response);
                location = ensureAbsoluteUri(location, containerRef);

                // Update range information for next chunk
                endRange = getEndRangeFromHeader(response, endRange);
                startRange = endRange + 1;
                totalBytesRead += bytesRead;
            }

            // FINALIZE UPLOAD

            // Calculate final digest if not already done
            if (contentDigest == null) {
                contentDigest = createDigestString(containerRef, digest.digest());
                LOG.debug("Calculated content digest: {}", contentDigest);
            }

            // Prepare final upload URI
            URI finalizeUri = constructFinalizeUri(location, contentDigest, containerRef);

            // Complete the upload with final PUT
            Map<String, String> finalHeaders = new HashMap<>();
            finalHeaders.put(Const.CONTENT_TYPE_HEADER, Const.APPLICATION_OCTET_STREAM_HEADER_VALUE);

            // Log finalization details for debugging
            LOG.debug("Final PUT URL: {}", finalizeUri);
            LOG.debug("Content Digest: {}", contentDigest);

            response = client.put(finalizeUri, new byte[0], finalHeaders);
            logFinalResponse(response);
            handleError(response);

            if (response.statusCode() != 201) {
                throw new OrasException("Failed to complete blob upload: " + response.statusCode());
            }

            return Layer.fromDigest(contentDigest, totalBytesRead);

        } catch (IOException e) {
            throw new OrasException("Failed to push blob", e);
        }
    }

    private List<Layer> pushLayers(ContainerRef containerRef, LocalPath... paths) {
        List<Layer> layers = new ArrayList<>();
        for (LocalPath path : paths) {
            try {
                // Create tar.gz archive for directory
                if (Files.isDirectory(path.getPath())) {
                    LocalPath tempTar = ArchiveUtils.tar(path);
                    LocalPath tempArchive = ArchiveUtils.compress(tempTar, path.getMediaType());
                    try (InputStream is = Files.newInputStream(tempArchive.getPath())) {
                        long size = Files.size(tempArchive.getPath());
                        Layer layer = pushChunks(containerRef, is, size)
                                .withMediaType(path.getMediaType())
                                .withAnnotations(Map.of(
                                        Const.ANNOTATION_TITLE,
                                        path.getPath().getFileName().toString(),
                                        Const.ANNOTATION_ORAS_CONTENT_DIGEST,
                                        containerRef.getAlgorithm().digest(tempTar.getPath()),
                                        Const.ANNOTATION_ORAS_UNPACK,
                                        "true"));
                        layers.add(layer);
                        LOG.info("Uploaded directory: {}", layer.getDigest());
                    }
                    Files.delete(tempArchive.getPath());
                } else {
                    try (InputStream is = Files.newInputStream(path.getPath())) {
                        long size = Files.size(path.getPath());
                        Layer layer = pushChunks(containerRef, is, size)
                                .withMediaType(path.getMediaType())
                                .withAnnotations(Map.of(
                                        Const.ANNOTATION_TITLE,
                                        path.getPath().getFileName().toString()));
                        layers.add(layer);
                        LOG.info("Uploaded: {}", layer.getDigest());
                    }
                }
            } catch (IOException e) {
                throw new OrasException("Failed to push artifact", e);
            }
        }
        return layers;
    }

    /**
=======
>>>>>>> e3a781d4
     * Get blob as stream to avoid loading into memory
     * @param containerRef The container ref
     * @return The input stream
     */
    public InputStream getBlobStream(ContainerRef containerRef) {
        // Similar to fetchBlob()
        return fetchBlob(containerRef);
    }

    /**
<<<<<<< HEAD
     * Convert SupportedAlgorithm to MessageDigest algorithm string
     * @param algorithm The supported algorithm
     * @return The algorithm string for MessageDigest
     */
    private String getMessageDigestAlgorithm(SupportedAlgorithm algorithm) {
        switch (algorithm) {
            case SHA256:
                return "SHA-256";
            case SHA512:
                return "SHA-512";
            default:
                throw new IllegalArgumentException("Unsupported algorithm: " + algorithm);
        }
    }

    // Helper method to convert bytes to hex
    private static String bytesToHex(byte[] bytes) {
        StringBuilder hexString = new StringBuilder();
        for (byte b : bytes) {
            String hex = Integer.toHexString(0xff & b);
            if (hex.length() == 1) hexString.append('0');
            hexString.append(hex);
        }
        return hexString.toString();
    }

    /**
     * Creates a properly formatted digest string.
     */
    private String createDigestString(ContainerRef containerRef, byte[] digestBytes) {
        return containerRef.getAlgorithm().getPrefix() + ":" + bytesToHex(digestBytes);
    }

    /**
     * Gets and validates the location header.
     */
    private String getLocationHeader(OrasHttpClient.ResponseWrapper<String> response) {
        String location = response.headers().get(Const.LOCATION_HEADER.toLowerCase());
        if (location == null) {
            throw new OrasException("No location header in response");
        }
        return location;
    }

    /**
     * Makes sure the location URI has a scheme.
     */
    private String ensureAbsoluteUri(String location, ContainerRef containerRef) {
        if (!location.startsWith("http:") && !location.startsWith("https:")) {
            return "%s://%s/%s".formatted(getScheme(), containerRef.getRegistry(), location.replaceFirst("^/", ""));
        }
        return location;
    }

    /**
     * Extracts the end range value from response headers.
     */
    private long getEndRangeFromHeader(OrasHttpClient.ResponseWrapper<String> response, long defaultEndRange) {
        String rangeHeader = response.headers().get(Const.RANGE_HEADER.toLowerCase());
        if (rangeHeader != null) {
            String[] parts = rangeHeader.split("-");
            if (parts.length == 2) {
                return Long.parseLong(parts[1]);
            }
        }
        return defaultEndRange;
    }

    /**
     * Adjusts chunk size based on registry requirements.
     */
    private int adjustChunkSizeIfNeeded(OrasHttpClient.ResponseWrapper<String> response, int currentChunkSize) {
        String minChunkSizeHeader = response.headers().get("OCI-Chunk-Min-Length".toLowerCase());
        if (minChunkSizeHeader == null) {
            return currentChunkSize;
        }

        try {
            int registryMinChunkSize = Integer.parseInt(minChunkSizeHeader);
            if (registryMinChunkSize > currentChunkSize) {
                LOG.debug(
                        "Registry requires minimum chunk size of {} bytes, adjusting from default {} bytes",
                        registryMinChunkSize,
                        currentChunkSize);
                return registryMinChunkSize;
            }
        } catch (NumberFormatException e) {
            LOG.warn("Invalid OCI-Chunk-Min-Length header value: {}", minChunkSizeHeader);
        }

        return currentChunkSize;
    }

    /**
     * Constructs the URI for finalizing the upload.
     */
    private URI constructFinalizeUri(String location, String contentDigest, ContainerRef containerRef) {
        location = ensureAbsoluteUri(location, containerRef);
        LOG.debug("Final location before finalize: {}", location);

        try {
            if (location.contains("?")) {
                return URI.create(location + "&digest=" + contentDigest);
            } else {
                return URI.create(location + "?digest=" + contentDigest);
            }
        } catch (Exception e) {
            throw new OrasException("Failed to construct URI for completing upload", e);
        }
    }

    /**
     * Logs final response details.
     */
    private void logFinalResponse(OrasHttpClient.ResponseWrapper<String> response) {
        LOG.debug("Response status: {}", response.statusCode());
        LOG.debug("Response headers: {}", response.headers());
        if (response.response() instanceof String) {
            LOG.debug("Response body: {}", response.response());
        }
=======
     * Return if a media type is an index media type
     * @param mediaType The media type
     * @return True if it is a index media type
     */
    boolean isIndexMediaType(String mediaType) {
        return mediaType.equals(Const.DEFAULT_INDEX_MEDIA_TYPE) || mediaType.equals(Const.DOCKER_INDEX_MEDIA_TYPE);
    }

    /**
     * Return if a media type is a manifest media type
     * @param mediaType The media type
     * @return True if it is a manifest media type
     */
    boolean isManifestMediaType(String mediaType) {
        return mediaType.equals(Const.DEFAULT_MANIFEST_MEDIA_TYPE)
                || mediaType.equals(Const.DOCKER_MANIFEST_MEDIA_TYPE);
    }

    /**
     * Get the content type of the container
     * @param containerRef The container
     * @return The content type
     */
    String getContentType(ContainerRef containerRef) {
        return getHeaders(containerRef).get(Const.CONTENT_TYPE_HEADER.toLowerCase());
    }

    /**
     * Execute a head request on the manifest URL and return the headers
     * @param containerRef The container
     * @return The headers
     */
    Map<String, String> getHeaders(ContainerRef containerRef) {
        URI uri = URI.create("%s://%s".formatted(getScheme(), containerRef.getManifestsPath()));
        OrasHttpClient.ResponseWrapper<String> response =
                client.head(uri, Map.of(Const.ACCEPT_HEADER, Const.MANIFEST_ACCEPT_TYPE));
        logResponse(response);

        // Switch to bearer auth if needed and retry first request
        if (switchTokenAuth(containerRef, response)) {
            response = client.head(uri, Map.of(Const.ACCEPT_HEADER, Const.MANIFEST_ACCEPT_TYPE));
            logResponse(response);
        }
        handleError(response);
        return response.headers();
    }

    /**
     * Collect layers from the container
     * @param containerRef The container
     * @param includeAll Include all layers or only the ones with title annotation
     * @return The layers
     */
    List<Layer> collectLayers(ContainerRef containerRef, String contentType, boolean includeAll) {
        List<Layer> layers = new LinkedList<>();
        if (isManifestMediaType(contentType)) {
            return getManifest(containerRef).getLayers();
        }
        Index index = getIndex(containerRef);
        for (ManifestDescriptor manifestDescriptor : index.getManifests()) {
            List<Layer> manifestLayers = getManifest(containerRef.withDigest(manifestDescriptor.getDigest()))
                    .getLayers();
            for (Layer manifestLayer : manifestLayers) {
                if (manifestLayer.getAnnotations().isEmpty()
                        || !manifestLayer.getAnnotations().containsKey(Const.ANNOTATION_TITLE)) {
                    if (includeAll) {
                        LOG.debug("Including layer without title annotation: {}", manifestLayer.getDigest());
                        layers.add(manifestLayer);
                    }
                    LOG.debug("Skipping layer without title annotation: {}", manifestLayer.getDigest());
                    continue;
                }
                layers.add(manifestLayer);
            }
        }
        return layers;
>>>>>>> e3a781d4
    }

    /**
     * Builder for the registry
     */
    public static class Builder {

        private final Registry registry = new Registry();

        /**
         * Hidden constructor
         */
        private Builder() {
            // Hide constructor
        }

        /**
         * Return a new builder with default authentication using existing host auth
         * @return The builder
         */
        public Builder defaults() {
            registry.setAuthProvider(new AuthStoreAuthenticationProvider());
            return this;
        }

        /**
         * Return a new builder with username and password authentication
         * @param username The username
         * @param password The password
         * @return The builder
         */
        public Builder defaults(String username, String password) {
            registry.setAuthProvider(new UsernamePasswordProvider(username, password));
            return this;
        }

        /**
         * Return a new builder with insecure communication and not authentification
         * @return The builder
         */
        public Builder insecure() {
            registry.setInsecure(true);
            registry.setSkipTlsVerify(true);
            registry.setAuthProvider(new NoAuthProvider());
            return this;
        }

        /**
         * Set the auth provider
         * @param authProvider The auth provider
         * @return The builder
         */
        public Builder withAuthProvider(AuthProvider authProvider) {
            registry.setAuthProvider(authProvider);
            return this;
        }

        /**
         * Set the insecure flag
         * @param insecure Insecure
         * @return The builder
         */
        public Builder withInsecure(boolean insecure) {
            registry.setInsecure(insecure);
            return this;
        }

        /**
         * Set the skip TLS verify flag
         * @param skipTlsVerify Skip TLS verify
         * @return The builder
         */
        public Builder withSkipTlsVerify(boolean skipTlsVerify) {
            registry.setSkipTlsVerify(skipTlsVerify);
            return this;
        }

        /**
         * Return a new builder
         * @return The builder
         */
        public static Builder builder() {
            return new Builder();
        }

        /**
         * Build the registry
         * @return The registry
         */
        public Registry build() {
            return registry.build();
        }
    }
}<|MERGE_RESOLUTION|>--- conflicted
+++ resolved
@@ -28,13 +28,10 @@
 import java.nio.file.Files;
 import java.nio.file.Path;
 import java.nio.file.StandardCopyOption;
-<<<<<<< HEAD
 import java.security.MessageDigest;
 import java.security.NoSuchAlgorithmException;
 import java.util.ArrayList;
 import java.util.Arrays;
-=======
->>>>>>> e3a781d4
 import java.util.HashMap;
 import java.util.LinkedList;
 import java.util.List;
@@ -357,35 +354,7 @@
      * @param targetContainer The target container
      */
     public void copy(Registry targetRegistry, ContainerRef sourceContainer, ContainerRef targetContainer) {
-<<<<<<< HEAD
-
-        // Copy config
-        Manifest sourceManifest = getManifest(sourceContainer);
-        Config sourceConfig = sourceManifest.getConfig();
-        targetRegistry.pushConfig(targetContainer, sourceConfig);
-
-        // Push all layer
-        for (Layer layer : sourceManifest.getLayers()) {
-            try (InputStream is = fetchBlob(sourceContainer.withDigest(layer.getDigest()))) {
-                Layer newLayer = targetRegistry
-                        .pushChunks(targetContainer, is, layer.getSize())
-                        .withMediaType(layer.getMediaType())
-                        .withAnnotations(layer.getAnnotations());
-                LOG.debug(
-                        "Copied layer {} from {} to {}",
-                        newLayer.getDigest(),
-                        sourceContainer.getRegistry(),
-                        targetContainer.getRegistry());
-            } catch (IOException e) {
-                throw new OrasException("Failed to copy artifact", e);
-            }
-        }
-
-        // Copy manifest
-        targetRegistry.pushManifest(targetContainer, sourceManifest);
-=======
         throw new OrasException("Not implemented");
->>>>>>> e3a781d4
     }
 
     /**
@@ -732,7 +701,6 @@
     }
 
     /**
-<<<<<<< HEAD
      * Push a blob using input stream in chunks to avoid loading the whole blob in memory.
      * This method is recommended for large files to prevent excessive memory usage.
      * For smaller blobs, consider using {@link #pushBlob(ContainerRef, Path)} which may be more efficient
@@ -985,8 +953,6 @@
     }
 
     /**
-=======
->>>>>>> e3a781d4
      * Get blob as stream to avoid loading into memory
      * @param containerRef The container ref
      * @return The input stream
@@ -997,7 +963,6 @@
     }
 
     /**
-<<<<<<< HEAD
      * Convert SupportedAlgorithm to MessageDigest algorithm string
      * @param algorithm The supported algorithm
      * @return The algorithm string for MessageDigest
@@ -1118,7 +1083,6 @@
         if (response.response() instanceof String) {
             LOG.debug("Response body: {}", response.response());
         }
-=======
      * Return if a media type is an index media type
      * @param mediaType The media type
      * @return True if it is a index media type
@@ -1195,7 +1159,6 @@
             }
         }
         return layers;
->>>>>>> e3a781d4
     }
 
     /**
