/*-
 * =LICENSE=
 * ORAS Java SDK
 * ===
 * Copyright (C) 2024 - 2025 ORAS
 * ===
 * Licensed under the Apache License, Version 2.0 (the "License");
 * you may not use this file except in compliance with the License.
 * You may obtain a copy of the License at
 *
 *      http://www.apache.org/licenses/LICENSE-2.0
 *
 * Unless required by applicable law or agreed to in writing, software
 * distributed under the License is distributed on an "AS IS" BASIS,
 * WITHOUT WARRANTIES OR CONDITIONS OF ANY KIND, either express or implied.
 * See the License for the specific language governing permissions and
 * limitations under the License.
 * =LICENSEEND=
 */

package land.oras;

import static org.junit.jupiter.api.Assertions.assertEquals;
import static org.junit.jupiter.api.Assertions.assertFalse;
import static org.junit.jupiter.api.Assertions.assertNotNull;
import static org.junit.jupiter.api.Assertions.assertNull;
import static org.junit.jupiter.api.Assertions.assertThrows;
import static org.junit.jupiter.api.Assertions.assertTrue;

import java.io.IOException;
import java.io.InputStream;
import java.nio.charset.StandardCharsets;
import java.nio.file.Files;
import java.nio.file.Path;
import java.util.List;
import java.util.Map;
import java.util.Random;
import land.oras.exception.OrasException;
import land.oras.utils.Const;
import land.oras.utils.RegistryContainer;
import land.oras.utils.SupportedAlgorithm;
import land.oras.utils.ZotContainer;
import org.junit.jupiter.api.Assertions;
import org.junit.jupiter.api.BeforeEach;
import org.junit.jupiter.api.Disabled;
import org.junit.jupiter.api.Test;
import org.junit.jupiter.api.io.TempDir;
import org.junit.jupiter.api.parallel.Execution;
import org.junit.jupiter.api.parallel.ExecutionMode;
import org.testcontainers.junit.jupiter.Container;
import org.testcontainers.junit.jupiter.Testcontainers;

@Testcontainers
@Execution(ExecutionMode.CONCURRENT)
public class RegistryTest {

    @Container
    private final ZotContainer registry = new ZotContainer().withStartupAttempts(3);

    @TempDir
    private Path blobDir;

    @TempDir
    private Path artifactDir;

    @TempDir
    private Path extractDir;

    @TempDir
    private Path chunkTestDir;

    @BeforeEach
    void before() {
        registry.withFollowOutput();
    }

    @Test
    void shouldFailToPushBlobForInvalidDigest() {
        Registry registry = Registry.Builder.builder()
                .defaults("myuser", "mypass")
                .withInsecure(true)
                .build();
        ContainerRef containerRef1 = ContainerRef.parse(
                "%s/library/artifact-text@sha256:2cf24dba5fb0a30e26e83b2ac5b9e29e1b161e5c1fa7425e73043362938b9824"
                        .formatted(this.registry.getRegistry()));
        // Ensure the blob is deleted
        assertThrows(OrasException.class, () -> {
            registry.pushBlob(containerRef1, "invalid".getBytes());
        });
    }

    @Test
    void shouldPushAndGetBlobThenDeleteWithSha256() {
        Registry registry = Registry.Builder.builder()
                .defaults("myuser", "mypass")
                .withInsecure(true)
                .build();
        ContainerRef containerRef = ContainerRef.parse(
                "%s/library/artifact-text@sha256:2cf24dba5fb0a30e26e83b2ac5b9e29e1b161e5c1fa7425e73043362938b9824"
                        .formatted(this.registry.getRegistry()));
        Layer layer = registry.pushBlob(containerRef, "hello".getBytes());
        assertEquals("sha256:2cf24dba5fb0a30e26e83b2ac5b9e29e1b161e5c1fa7425e73043362938b9824", layer.getDigest());
        byte[] blob = registry.getBlob(
                containerRef.withDigest("sha256:2cf24dba5fb0a30e26e83b2ac5b9e29e1b161e5c1fa7425e73043362938b9824"));
        assertEquals("hello", new String(blob));
        registry.pushBlob(containerRef, "hello".getBytes());
        registry.deleteBlob(
                containerRef.withDigest("sha256:2cf24dba5fb0a30e26e83b2ac5b9e29e1b161e5c1fa7425e73043362938b9824"));

        // Ensure the blob is deleted
        assertThrows(OrasException.class, () -> {
            registry.getBlob(
                    containerRef.withDigest("sha256:2cf24dba5fb0a30e26e83b2ac5b9e29e1b161e5c1fa7425e73043362938b9824"));
        });
    }

    @Test
    void shouldPushAndGetBlobThenDeleteWithSha512() {
        Registry registry = Registry.Builder.builder()
                .defaults("myuser", "mypass")
                .withInsecure(true)
                .build();
        ContainerRef containerRef = ContainerRef.parse(
                "%s/library/artifact-text@sha512:9b71d224bd62f3785d96d46ad3ea3d73319bfbc2890caadae2dff72519673ca72323c3d99ba5c11d7c7acc6e14b8c5da0c4663475c2e5c3adef46f73bcdec043"
                        .formatted(this.registry.getRegistry()));
        Layer layer = registry.pushBlob(containerRef, "hello".getBytes());
        assertEquals(
                "sha512:9b71d224bd62f3785d96d46ad3ea3d73319bfbc2890caadae2dff72519673ca72323c3d99ba5c11d7c7acc6e14b8c5da0c4663475c2e5c3adef46f73bcdec043",
                layer.getDigest());
        byte[] blob = registry.getBlob(
                containerRef.withDigest(
                        "sha512:9b71d224bd62f3785d96d46ad3ea3d73319bfbc2890caadae2dff72519673ca72323c3d99ba5c11d7c7acc6e14b8c5da0c4663475c2e5c3adef46f73bcdec043"));
        assertEquals("hello", new String(blob));
        registry.pushBlob(containerRef, "hello".getBytes());
        registry.deleteBlob(
                containerRef.withDigest(
                        "sha512:9b71d224bd62f3785d96d46ad3ea3d73319bfbc2890caadae2dff72519673ca72323c3d99ba5c11d7c7acc6e14b8c5da0c4663475c2e5c3adef46f73bcdec043"));

        // Ensure the blob is deleted
        assertThrows(OrasException.class, () -> {
            registry.getBlob(
                    containerRef.withDigest(
                            "sha512:9b71d224bd62f3785d96d46ad3ea3d73319bfbc2890caadae2dff72519673ca72323c3d99ba5c11d7c7acc6e14b8c5da0c4663475c2e5c3adef46f73bcdec043"));
        });
    }

    @Test
    void shouldFailWithoutAuthentication() {
        Registry registry = Registry.Builder.builder().insecure().build();
        ContainerRef containerRef =
                ContainerRef.parse("%s/library/artifact-text".formatted(this.registry.getRegistry()));
        assertThrows(
                OrasException.class,
                () -> {
                    registry.pushBlob(containerRef, "hello".getBytes());
                },
                "Response code: 401");
    }

    @Test
    void shouldFailWithoutExistingAuthentication() {
        Registry registry =
                Registry.Builder.builder().defaults().withInsecure(true).build();
        ContainerRef containerRef =
                ContainerRef.parse("%s/library/artifact-text".formatted(this.registry.getRegistry()));
        assertThrows(
                OrasException.class,
                () -> {
                    registry.pushBlob(containerRef, "hello".getBytes());
                },
                "Response code: 401");
    }

    @Test
    void shouldUploadAndFetchBlobThenDelete() throws IOException {
        Registry registry = Registry.Builder.builder()
                .defaults("myuser", "mypass")
                .withInsecure(true)
                .build();
        ContainerRef containerRef =
                ContainerRef.parse("%s/library/artifact-text".formatted(this.registry.getRegistry()));
        Files.createFile(blobDir.resolve("temp.txt"));
        Files.writeString(blobDir.resolve("temp.txt"), "hello");
        Layer layer = registry.pushBlob(containerRef, blobDir.resolve("temp.txt"));
        assertEquals("sha256:2cf24dba5fb0a30e26e83b2ac5b9e29e1b161e5c1fa7425e73043362938b9824", layer.getDigest());

        registry.fetchBlob(
                containerRef.withDigest("sha256:2cf24dba5fb0a30e26e83b2ac5b9e29e1b161e5c1fa7425e73043362938b9824"),
                blobDir.resolve("temp.txt"));

        Descriptor descriptor = registry.fetchBlobDescriptor(
                containerRef.withDigest("sha256:2cf24dba5fb0a30e26e83b2ac5b9e29e1b161e5c1fa7425e73043362938b9824"));
        assertEquals(Const.DEFAULT_DESCRIPTOR_MEDIA_TYPE, descriptor.getMediaType());
        assertEquals(5, descriptor.getSize());
        assertEquals("sha256:2cf24dba5fb0a30e26e83b2ac5b9e29e1b161e5c1fa7425e73043362938b9824", descriptor.getDigest());

        try (InputStream is = registry.fetchBlob(
                containerRef.withDigest("sha256:2cf24dba5fb0a30e26e83b2ac5b9e29e1b161e5c1fa7425e73043362938b9824"))) {
            assertEquals("hello", new String(is.readAllBytes()));
        }

        assertEquals("hello", Files.readString(blobDir.resolve("temp.txt")));
        registry.deleteBlob(
                containerRef.withDigest("sha256:2cf24dba5fb0a30e26e83b2ac5b9e29e1b161e5c1fa7425e73043362938b9824"));

        // Ensure the blob is deleted
        assertThrows(OrasException.class, () -> {
            registry.getBlob(
                    containerRef.withDigest("sha256:2cf24dba5fb0a30e26e83b2ac5b9e29e1b161e5c1fa7425e73043362938b9824"));
        });
    }

    @Test
    void shouldPushAndGetManifestThenDelete() {
        Registry registry = Registry.Builder.builder()
                .defaults("myuser", "mypass")
                .withInsecure(true)
                .build();

        // Empty manifest
        ContainerRef containerRef =
                ContainerRef.parse("%s/library/empty-manifest".formatted(this.registry.getRegistry()));
        Layer emptyLayer = registry.pushBlob(containerRef, Layer.empty().getDataBytes());
        Manifest emptyManifest = Manifest.empty().withLayers(List.of(Layer.fromDigest(emptyLayer.getDigest(), 2)));
        Manifest pushedManifest = registry.pushManifest(containerRef, emptyManifest);

        // Assert annotations
        assertEquals(1, pushedManifest.getAnnotations().size());
        assertNotNull(pushedManifest.getAnnotations().get(Const.ANNOTATION_CREATED), "Created annotation is missing");
        assertEquals(
                SupportedAlgorithm.SHA256,
                SupportedAlgorithm.fromDigest(pushedManifest.getDescriptor().getDigest()));
        Manifest manifest = registry.getManifest(containerRef);

        // Assert
        assertEquals(2, manifest.getSchemaVersion());
        assertEquals(Const.DEFAULT_MANIFEST_MEDIA_TYPE, manifest.getMediaType());
        assertEquals(Config.empty().getDigest(), manifest.getConfig().getDigest());
        assertEquals(1, manifest.getLayers().size()); // One empty layer
        Layer layer = manifest.getLayers().get(0);

        // An empty layer
        assertEquals(2, layer.getSize());
        assertEquals(Const.DEFAULT_EMPTY_MEDIA_TYPE, layer.getMediaType());

        assertEquals(Const.DEFAULT_EMPTY_MEDIA_TYPE, manifest.getArtifactType().getMediaType());

        // Push again
        registry.pushManifest(containerRef, manifest);

        // Delete manifest
        registry.deleteManifest(containerRef);
        // Ensure the blob is deleted
        assertThrows(OrasException.class, () -> {
            registry.getManifest(containerRef);
        });
    }

    @Test
    void shouldPushManifest() {
        Registry registry = Registry.Builder.builder()
                .defaults("myuser", "mypass")
                .withInsecure(true)
                .build();

        // Empty manifest
        ContainerRef containerRef = ContainerRef.parse("%s/library/empty-index".formatted(this.registry.getRegistry()));
        Index emptyIndex = Index.fromManifests(List.of());
        Index pushIndex = registry.pushIndex(containerRef, emptyIndex);

        // Assert
        assertEquals(2, pushIndex.getSchemaVersion());
        assertEquals(Const.DEFAULT_INDEX_MEDIA_TYPE, pushIndex.getMediaType());
        assertEquals(0, pushIndex.getManifests().size());

        // Push again
        registry.pushIndex(containerRef, emptyIndex);

        // Delete index
        registry.deleteManifest(containerRef);
        // Ensure the blob is deleted
        assertThrows(OrasException.class, () -> {
            registry.getManifest(containerRef);
        });
    }

    @Test
    void shouldPushComplexArtifactWithConfigMediaType() throws IOException {
        Registry registry = Registry.Builder.builder()
                .defaults("myuser", "mypass")
                .withInsecure(true)
                .build();

        // Manifest 1
        ContainerRef containerRef1 = ContainerRef.parse("%s/library/manifest1".formatted(this.registry.getRegistry()));
        ContainerRef containerRef2 = ContainerRef.parse("%s/library/manifest2".formatted(this.registry.getRegistry()));

        String content1 = "hello";
        String content2 = "world";

        // Push some blobs
        Layer layer11 = registry.pushBlob(containerRef1, content1.getBytes(StandardCharsets.UTF_8))
                .withAnnotations(Map.of(Const.ANNOTATION_TITLE, "file11.txt"));
        Layer layer12 = registry.pushBlob(containerRef1, content2.getBytes(StandardCharsets.UTF_8))
                .withAnnotations(Map.of(Const.ANNOTATION_TITLE, "file12.txt"));
        Layer layer21 = registry.pushBlob(containerRef2, content1.getBytes(StandardCharsets.UTF_8))
                .withAnnotations(Map.of(Const.ANNOTATION_TITLE, "file21.txt"));
        Layer layer22 = registry.pushBlob(containerRef2, content2.getBytes(StandardCharsets.UTF_8))
                .withAnnotations(Map.of(Const.ANNOTATION_TITLE, "file22.txt"));

        // Push 2 manifests
        Manifest manifest1 = Manifest.empty().withLayers(List.of(layer11, layer12));
        Manifest manifest2 = Manifest.empty().withLayers(List.of(layer21, layer22));

        // Push empty config
        Config config1 = registry.pushConfig(containerRef1, Config.empty().withMediaType("text/plain"));
        Config config2 = registry.pushConfig(containerRef2, Config.empty().withMediaType("text/plain"));
        manifest1 = manifest1.withConfig(config1);
        manifest2 = manifest2.withConfig(config2);

        registry.pushManifest(containerRef1, manifest1);
        registry.pushManifest(containerRef2, manifest2);

        registry.pullArtifact(containerRef1, artifactDir, true);
        registry.pullArtifact(containerRef2, artifactDir, true);

        // Assert all file exists and have correct content
        assertEquals(content1, Files.readString(artifactDir.resolve("file11.txt")));
        assertEquals(content2, Files.readString(artifactDir.resolve("file12.txt")));
        assertEquals(content1, Files.readString(artifactDir.resolve("file21.txt")));
        assertEquals(content2, Files.readString(artifactDir.resolve("file22.txt")));

        // pull manifest
        manifest1 = registry.getManifest(containerRef1);
        manifest2 = registry.getManifest(containerRef2);

        assertEquals("text/plain", manifest1.getArtifactType().getMediaType());
        assertEquals("text/plain", manifest2.getArtifactType().getMediaType());
        assertEquals("text/plain", manifest1.getConfig().getMediaType());
        assertEquals("text/plain", manifest2.getConfig().getMediaType());
    }

    @Test
    void shouldPushComplexArtifactWithConfigArtifactType() throws IOException {
        Registry registry = Registry.Builder.builder()
                .defaults("myuser", "mypass")
                .withInsecure(true)
                .build();

        // Manifest 1
        ContainerRef containerRef1 = ContainerRef.parse("%s/library/manifest1".formatted(this.registry.getRegistry()));
        ContainerRef containerRef2 = ContainerRef.parse("%s/library/manifest2".formatted(this.registry.getRegistry()));

        String content1 = "hello";
        String content2 = "world";

        // Push some blobs
        Layer layer11 = registry.pushBlob(containerRef1, content1.getBytes(StandardCharsets.UTF_8))
                .withAnnotations(Map.of(Const.ANNOTATION_TITLE, "file11.txt"));
        Layer layer12 = registry.pushBlob(containerRef1, content2.getBytes(StandardCharsets.UTF_8))
                .withAnnotations(Map.of(Const.ANNOTATION_TITLE, "file12.txt"));
        Layer layer21 = registry.pushBlob(containerRef2, content1.getBytes(StandardCharsets.UTF_8))
                .withAnnotations(Map.of(Const.ANNOTATION_TITLE, "file21.txt"));
        Layer layer22 = registry.pushBlob(containerRef2, content2.getBytes(StandardCharsets.UTF_8))
                .withAnnotations(Map.of(Const.ANNOTATION_TITLE, "file22.txt"));

        // Push 2 manifests
        Manifest manifest1 = Manifest.empty()
                .withLayers(List.of(layer11, layer12))
                .withArtifactType(ArtifactType.from("text/plain"));
        Manifest manifest2 = Manifest.empty()
                .withLayers(List.of(layer21, layer22))
                .withArtifactType(ArtifactType.from("text/plain"));

        // Push empty config
        Config config1 = registry.pushConfig(containerRef1, Config.empty());
        Config config2 = registry.pushConfig(containerRef2, Config.empty());
        manifest1 = manifest1.withConfig(config1);
        manifest2 = manifest2.withConfig(config2);

        registry.pushManifest(containerRef1, manifest1);
        registry.pushManifest(containerRef2, manifest2);

        registry.pullArtifact(containerRef1, artifactDir, true);
        registry.pullArtifact(containerRef2, artifactDir, true);

        // Assert all file exists and have correct content
        assertEquals(content1, Files.readString(artifactDir.resolve("file11.txt")));
        assertEquals(content2, Files.readString(artifactDir.resolve("file12.txt")));
        assertEquals(content1, Files.readString(artifactDir.resolve("file21.txt")));
        assertEquals(content2, Files.readString(artifactDir.resolve("file22.txt")));

        // Assert media type
        assertEquals("text/plain", manifest1.getArtifactType().getMediaType());
    }

    @Test
    void shouldListReferrers() {
        Registry registry = Registry.Builder.builder()
                .defaults("myuser", "mypass")
                .withInsecure(true)
                .build();

        // Manifest 1
        ContainerRef containerRef1 =
                ContainerRef.parse("%s/library/manifest1:latest".formatted(this.registry.getRegistry()));

        String content1 = "hello";
        String content2 = "world";

        // Push some blobs
        Layer layer11 = registry.pushBlob(containerRef1, content1.getBytes(StandardCharsets.UTF_8))
                .withAnnotations(Map.of(Const.ANNOTATION_TITLE, "file1.txt"));
        Layer layer12 = registry.pushBlob(containerRef1, content2.getBytes(StandardCharsets.UTF_8))
                .withAnnotations(Map.of(Const.ANNOTATION_TITLE, "file2.txt"));

        // Push empty config
        Config config1 = registry.pushConfig(containerRef1, Config.empty());

        // Push manifest 1
        Manifest manifest1 = Manifest.empty()
                .withLayers(List.of(layer11, layer12))
                .withConfig(config1)
                .withArtifactType(ArtifactType.from("text/plain"));
        manifest1 = registry.pushManifest(containerRef1, manifest1);

        // Create manifest 2 with subject
        Manifest manifest2 = Manifest.empty()
                .withSubject(manifest1.getDescriptor().toSubject())
                .withAnnotations(Map.of(Const.ANNOTATION_CREATED, Const.currentTimestamp()))
                .withArtifactType(ArtifactType.from("text/plain"));

        // Push second manifest with its digest
        ContainerRef containerRef2 = ContainerRef.parse("%s/library/manifest1@%s"
                .formatted(
                        this.registry.getRegistry(),
                        SupportedAlgorithm.SHA256.digest(manifest2.toJson().getBytes(StandardCharsets.UTF_8))));
        registry.pushManifest(containerRef2, manifest2);

        // Pull via artifact 2
        registry.pullArtifact(containerRef2, artifactDir, true);

        // Assert files doesn't exist since we dont' follow subject
        assertFalse(Files.exists(artifactDir.resolve("file1.txt")), "file1.txt should not exist");
        assertFalse(Files.exists(artifactDir.resolve("file2.txt")), "file2.txt should not exist");

        // Pull via artifact 1
        registry.pullArtifact(containerRef1, artifactDir, true);

        // File should exists
        assertTrue(Files.exists(artifactDir.resolve("file1.txt")), "file1.txt should exist");
        assertTrue(Files.exists(artifactDir.resolve("file2.txt")), "file2.txt should exist");

        Referrers referrers = registry.getReferrers(
                containerRef1.withDigest(manifest1.getDescriptor().getDigest()), null);
        assertEquals(Const.DEFAULT_INDEX_MEDIA_TYPE, referrers.getMediaType());
        assertEquals(1, referrers.getManifests().size(), "Should have only 1 manifest referrer");

        // Ensure the referrer of manifest1 is manifest2
        ManifestDescriptor referedManifest = referrers.getManifests().get(0);
        manifest2 = registry.getManifest(containerRef2);
        assertEquals("text/plain", referedManifest.getArtifactType(), "Artifact type should match");
        assertEquals(manifest2.getDescriptor().getSize(), referedManifest.getSize(), "Manifest size should match");
        assertEquals(
                manifest2.getDescriptor().getDigest(), referedManifest.getDigest(), "Manifest digest should match");

        // Filter by artifact type
        referrers = registry.getReferrers(
                containerRef1.withDigest(manifest1.getDescriptor().getDigest()), null);
        assertEquals(Const.DEFAULT_INDEX_MEDIA_TYPE, referrers.getMediaType());
        assertEquals(1, referrers.getManifests().size(), "Should have only 1 manifest referrer");
        assertEquals("text/plain", referedManifest.getArtifactType(), "Artifact type should match");
        assertEquals(manifest2.getDescriptor().getSize(), referedManifest.getSize(), "Manifest size should match");
        assertEquals(
                manifest2.getDescriptor().getDigest(), referedManifest.getDigest(), "Manifest digest should match");

        // Assert JSON serialization
        assertEquals(Referrers.fromJson(referrers.toJson()).getMediaType(), referrers.getMediaType());
    }

    @Test
    void testShouldFailReferrerWithoutDigest() {
        Registry registry = Registry.Builder.builder()
                .defaults("myuser", "mypass")
                .withInsecure(true)
                .build();
        assertThrows(
                OrasException.class,
                () -> {
                    registry.getReferrers(
                            ContainerRef.parse("%s/library/manifest1".formatted(this.registry.getRegistry())), null);
                },
                "Digest is required to get referrers");
    }

    @Test
    @Disabled("Disabled due to partial implementation")
    void testShouldCopySingleArtifact() throws IOException {
        // Copy to same registry
        Registry registry = Registry.Builder.builder()
                .defaults("myuser", "mypass")
                .withInsecure(true)
                .build();

        ContainerRef containerSource =
                ContainerRef.parse("%s/library/artifact-source".formatted(this.registry.getRegistry()));
        Path file1 = blobDir.resolve("source.txt");
        Files.writeString(file1, "foobar");

        // Push
        registry.pushArtifact(containerSource, LocalPath.of(file1));

        // Copy to other registry
        try (RegistryContainer otherRegistryContainer = new RegistryContainer()) {
            otherRegistryContainer.start();
            ContainerRef containerTarget =
                    ContainerRef.parse("%s/library/artifact-target".formatted(otherRegistryContainer.getRegistry()));
            registry.copy(registry, containerSource, containerTarget);

            // Test pull from target
            registry.pullArtifact(containerTarget, artifactDir, true);
            assertEquals("foobar", Files.readString(artifactDir.resolve("source.txt")));
        }
    }

    @Test
    void testNotFailToPullArtifactFromImage() {

        Registry registry = Registry.Builder.builder()
                .defaults("myuser", "mypass")
                .withInsecure(true)
                .build();

        ContainerRef containerRef =
                ContainerRef.parse("%s/library/artifact-image-pull".formatted(this.registry.getRegistry()));

        Layer emptyLayer = registry.pushBlob(containerRef, Layer.empty().getDataBytes());

        Manifest emptyManifest = Manifest.empty().withLayers(List.of(Layer.fromDigest(emptyLayer.getDigest(), 2)));
        String manifestDigest =
                SupportedAlgorithm.SHA256.digest(emptyManifest.toJson().getBytes(StandardCharsets.UTF_8));
        String configDigest = Config.empty().getDigest();

        // Push config and manifest
        registry.pushConfig(containerRef.withDigest(configDigest), Config.empty());
        Manifest pushedManifest = registry.pushManifest(containerRef.withDigest(manifestDigest), emptyManifest);

        Index emptyIndex = Index.fromManifests(List.of(pushedManifest.getDescriptor()));
        Index pushIndex = registry.pushIndex(containerRef, emptyIndex);

        // Copy to oci layout
        registry.pullArtifact(containerRef, artifactDir, true);

        assertEquals(1, pushIndex.getManifests().size());
        assertEquals(2, pushIndex.getSchemaVersion());
        assertEquals(Const.DEFAULT_INDEX_MEDIA_TYPE, pushIndex.getMediaType());
    }

    @Test
    void testShouldPushAndPullMinimalArtifact() throws IOException {

        Registry registry = Registry.Builder.builder()
                .defaults("myuser", "mypass")
                .withInsecure(true)
                .build();
        ContainerRef containerRef =
                ContainerRef.parse("%s/library/artifact-full".formatted(this.registry.getRegistry()));

        Path file1 = blobDir.resolve("file1.txt");
        Files.writeString(file1, "foobar");

        // Upload
        Manifest manifest = registry.pushArtifact(containerRef, LocalPath.of(file1));
        assertEquals(1, manifest.getLayers().size());
        assertEquals(
                Const.DEFAULT_ARTIFACT_MEDIA_TYPE, manifest.getArtifactType().getMediaType());

        // Ensure one annotation (created by the SDK)
        Map<String, String> manifestAnnotations = manifest.getAnnotations();
        assertEquals(1, manifestAnnotations.size(), "Annotations size is incorrect");
        assertNotNull(manifestAnnotations.get(Const.ANNOTATION_CREATED), "Created annotation is missing");

        // Assert config
        Config config = manifest.getConfig();
        assertEquals(Const.DEFAULT_EMPTY_MEDIA_TYPE, config.getMediaType());
        assertEquals("sha256:44136fa355b3678a1146ad16f7e8649e94fb4fc21fe77e8310c060f61caaff8a", config.getDigest());
        assertEquals(2, config.getSize());
        assertEquals("{}", new String(config.getDataBytes()));

        // Null annotations
        assertNull(config.getAnnotations(), "Annotations should be null");

        Layer layer = manifest.getLayers().get(0);

        // A test file layer
        assertEquals(6, layer.getSize());
        assertEquals(Const.DEFAULT_BLOB_MEDIA_TYPE, layer.getMediaType());
        assertEquals("sha256:c3ab8ff13720e8ad9047dd39466b3c8974e592c2fa383d4a3960714caef0c4f2", layer.getDigest());

        Map<String, String> annotations = layer.getAnnotations();

        // Assert annotations of the layer
        assertEquals(1, annotations.size());
        assertEquals("file1.txt", annotations.get(Const.ANNOTATION_TITLE));

        // Pull
        registry.pullArtifact(containerRef, artifactDir, true);
        assertEquals("foobar", Files.readString(artifactDir.resolve("file1.txt")));
    }

    @Test
    void testShouldPushMinimalArtifactThenAttachArtifact() throws IOException {

        String artifactType = "application/vnd.maven+type";

        Registry registry = Registry.Builder.builder()
                .defaults("myuser", "mypass")
                .withInsecure(true)
                .build();

        ContainerRef containerRef =
                ContainerRef.parse("%s/library/artifact-maven".formatted(this.registry.getRegistry()));

        Path pomFile = blobDir.resolve("pom.xml");
        Files.writeString(pomFile, "my pom file");

        // Push the main OCI artifact
        assertNotNull(registry.pushArtifact(
                containerRef, ArtifactType.from(artifactType), LocalPath.of(pomFile, "application/xml")));

        // Create fake signature
        Path signedPomFile = blobDir.resolve("pom.xml.asc");
        Files.writeString(signedPomFile, "my signed pom file");

        // Attach artifact
        Manifest signedPomFileManifest =
                registry.attachArtifact(containerRef, ArtifactType.from(artifactType), LocalPath.of(signedPomFile));

        assertEquals(1, signedPomFileManifest.getLayers().size());
        assertEquals(1, signedPomFileManifest.getAnnotations().size());
        assertNotNull(signedPomFileManifest.getAnnotations().get(Const.ANNOTATION_CREATED));

        // No created annotation
        signedPomFileManifest = registry.attachArtifact(
                containerRef, ArtifactType.from(artifactType), Annotations.empty(), LocalPath.of(signedPomFile));

        assertEquals(1, signedPomFileManifest.getLayers().size());
        assertEquals(1, signedPomFileManifest.getAnnotations().size());
        assertNotNull(signedPomFileManifest.getAnnotations().get(Const.ANNOTATION_CREATED));
    }

    @Test
    void testShouldArtifactWithAnnotations() throws IOException {

        String artifactType = "application/vnd.maven+type";

        Registry registry = Registry.Builder.builder()
                .defaults("myuser", "mypass")
                .withInsecure(true)
                .build();

        ContainerRef containerRef =
                ContainerRef.parse("%s/library/artifact-maven".formatted(this.registry.getRegistry()));

        Path pomFile = blobDir.resolve("pom.xml");
        Files.writeString(pomFile, "my pom file");

        // Push the main OCI artifact
        Annotations annotations = Annotations.ofManifest(Map.of("foo", "bar"));
        Manifest manifest = registry.pushArtifact(
                containerRef, ArtifactType.from(artifactType), annotations, LocalPath.of(pomFile, "application/xml"));

        // Check annotations
        assertEquals(2, manifest.getAnnotations().size());
        assertEquals("bar", manifest.getAnnotations().get("foo"));
        assertNotNull(manifest.getAnnotations().get(Const.ANNOTATION_CREATED));
    }

    @Test
    void testShouldPushAndPullCompressedTarGzDirectory() throws IOException {

        Registry registry = Registry.Builder.builder()
                .defaults("myuser", "mypass")
                .withInsecure(true)
                .build();
        ContainerRef containerRef =
                ContainerRef.parse("%s/library/artifact-full".formatted(this.registry.getRegistry()));

        Path file1 = blobDir.resolve("file1.txt");
        Path file2 = blobDir.resolve("file2.txt");
        Path file3 = blobDir.resolve("file3.txt");
        Files.writeString(file1, "foobar");
        Files.writeString(file2, "test1234");
        Files.writeString(file3, "barfoo");

        // Upload blob dir
        Manifest manifest = registry.pushArtifact(containerRef, LocalPath.of(blobDir));
        assertEquals(1, manifest.getLayers().size());

        Layer layer = manifest.getLayers().get(0);

        // A compressed directory file
        assertEquals(Const.DEFAULT_BLOB_DIR_MEDIA_TYPE, layer.getMediaType());
        Map<String, String> annotations = layer.getAnnotations();

        // Assert annotations of the layer
        assertEquals(3, annotations.size());
        assertEquals(blobDir.getFileName().toString(), annotations.get(Const.ANNOTATION_TITLE));
        assertEquals("true", annotations.get(Const.ANNOTATION_ORAS_UNPACK));
        assertEquals(
                SupportedAlgorithm.SHA256,
                SupportedAlgorithm.fromDigest(annotations.get(Const.ANNOTATION_ORAS_CONTENT_DIGEST)));

        // Pull
        registry.pullArtifact(containerRef, extractDir, true);

        // Assert extracted files
        assertEquals("foobar", Files.readString(extractDir.resolve("file1.txt")));
        assertEquals("test1234", Files.readString(extractDir.resolve("file2.txt")));
        assertEquals("barfoo", Files.readString(extractDir.resolve("file3.txt")));
    }

    @Test
    void testShouldPushAndPullUncompressedTarDirectory() throws IOException {

        Registry registry = Registry.Builder.builder()
                .defaults("myuser", "mypass")
                .withInsecure(true)
                .build();
        ContainerRef containerRef =
                ContainerRef.parse("%s/library/artifact-not-compressed".formatted(this.registry.getRegistry()));

        Path file1 = blobDir.resolve("file1.txt");
        Path file2 = blobDir.resolve("file2.txt");
        Path file3 = blobDir.resolve("file3.txt");
        Files.writeString(file1, "foobar");
        Files.writeString(file2, "test1234");
        Files.writeString(file3, "barfoo");

        // Upload blob dir
        Manifest manifest = registry.pushArtifact(containerRef, LocalPath.of(blobDir, Const.DEFAULT_BLOB_MEDIA_TYPE));
        assertEquals(1, manifest.getLayers().size());

        Layer layer = manifest.getLayers().get(0);

        // A compressed directory file
        assertEquals(Const.DEFAULT_BLOB_MEDIA_TYPE, layer.getMediaType());
        Map<String, String> annotations = layer.getAnnotations();

        // Assert annotations of the layer
        assertEquals(3, annotations.size());
        assertEquals(blobDir.getFileName().toString(), annotations.get(Const.ANNOTATION_TITLE));
        assertEquals("true", annotations.get(Const.ANNOTATION_ORAS_UNPACK));
        assertEquals(
                SupportedAlgorithm.SHA256,
                SupportedAlgorithm.fromDigest(annotations.get(Const.ANNOTATION_ORAS_CONTENT_DIGEST)));

        // Pull
        registry.pullArtifact(containerRef, extractDir, true);

        // Assert extracted files
        assertEquals("foobar", Files.readString(extractDir.resolve("file1.txt")));
        assertEquals("test1234", Files.readString(extractDir.resolve("file2.txt")));
        assertEquals("barfoo", Files.readString(extractDir.resolve("file3.txt")));
    }

    @Test
    void testShouldPushAndPullCompressedZstdDirectory() throws IOException {

        Registry registry = Registry.Builder.builder()
                .defaults("myuser", "mypass")
                .withInsecure(true)
                .build();
        ContainerRef containerRef =
                ContainerRef.parse("%s/library/artifact-full".formatted(this.registry.getRegistry()));

        Path file1 = blobDir.resolve("file1.txt");
        Path file2 = blobDir.resolve("file2.txt");
        Path file3 = blobDir.resolve("file3.txt");
        Files.writeString(file1, "foobar");
        Files.writeString(file2, "test1234");
        Files.writeString(file3, "barfoo");

        // Upload blob dir with the zstd compression
        Manifest manifest = registry.pushArtifact(containerRef, LocalPath.of(blobDir, Const.BLOB_DIR_ZSTD_MEDIA_TYPE));
        assertEquals(1, manifest.getLayers().size());

        Layer layer = manifest.getLayers().get(0);

        // A compressed directory file
        assertEquals(Const.BLOB_DIR_ZSTD_MEDIA_TYPE, layer.getMediaType());
        Map<String, String> annotations = layer.getAnnotations();

        // Assert annotations of the layer
        assertEquals(3, annotations.size());
        assertEquals(blobDir.getFileName().toString(), annotations.get(Const.ANNOTATION_TITLE));
        assertEquals("true", annotations.get(Const.ANNOTATION_ORAS_UNPACK));
        assertEquals(
                SupportedAlgorithm.SHA256,
                SupportedAlgorithm.fromDigest(annotations.get(Const.ANNOTATION_ORAS_CONTENT_DIGEST)));

        // Pull
        registry.pullArtifact(containerRef, extractDir, true);

        // Assert extracted files
        assertEquals("foobar", Files.readString(extractDir.resolve("file1.txt")));
        assertEquals("test1234", Files.readString(extractDir.resolve("file2.txt")));
        assertEquals("barfoo", Files.readString(extractDir.resolve("file3.txt")));
    }

    @Test
    void shouldFailToPushDirectoryWithInvalidCompression() throws IOException {

        Registry registry = Registry.Builder.builder()
                .defaults("myuser", "mypass")
                .withInsecure(true)
                .build();
        ContainerRef containerRef =
                ContainerRef.parse("%s/library/artifact-full".formatted(this.registry.getRegistry()));

        assertThrows(
                OrasException.class,
                () -> {
                    registry.pushArtifact(containerRef, LocalPath.of(blobDir, "invalid-compression"));
                },
                "Invalid compression format");
    }

    @Test
    void shouldPushAndGetBlobStreamSha256() throws IOException {
        Registry registry = Registry.Builder.builder()
                .defaults("myuser", "mypass")
                .withInsecure(true)
                .build();
        ContainerRef containerRef =
                ContainerRef.parse("%s/library/artifact-stream".formatted(this.registry.getRegistry()));

        // Create a file with test data to get accurate stream size
        Path testFile = Files.createTempFile("test-data-", ".tmp");
        String testData = "Hello World Stream Test";
        Files.writeString(testFile, testData);
        long fileSize = Files.size(testFile);

        // Test pushBlobStream using file input stream
        Layer layer;
        try (InputStream inputStream = Files.newInputStream(testFile)) {
<<<<<<< HEAD
            layer = registry.pushChunks(containerRef, inputStream, fileSize);
=======
            layer = registry.pushBlob(containerRef, inputStream);
>>>>>>> e3a781d4

            // Verify the digest matches SHA-256 of content
            assertEquals(SupportedAlgorithm.SHA256, containerRef.getAlgorithm());
            assertEquals(containerRef.getAlgorithm().digest(testFile), layer.getDigest());
            assertEquals(fileSize, layer.getSize());
        }

        // Test getBlobStream
        try (InputStream resultStream = registry.getBlobStream(containerRef.withDigest(layer.getDigest()))) {
            String result = new String(resultStream.readAllBytes());
            assertEquals(testData, result);
        }

        // Clean up
        Files.delete(testFile);
        registry.deleteBlob(containerRef.withDigest(layer.getDigest()));
    }

    @Test
    void shouldPushAndGetBlobStreamWithSha512() throws IOException {
        Registry registry = Registry.Builder.builder()
                .defaults("myuser", "mypass")
                .withInsecure(true)
                .build();
        ContainerRef containerRef = ContainerRef.parse(
                "%s/library/artifact-stream-sha512@sha512:ea0d8750d01f5fbd0da5d020d981b377fa2177874751063cb3da2117e481720774c0d985845a56c32ee6dde144901d92b2bdc8d0cb02373da141241aa2409859"
                        .formatted(this.registry.getRegistry()));

        // Create a file with test data to get accurate stream size
        Path testFile = Files.createTempFile("test-data-", ".tmp");
        String testData = "Hello World Stream Test";
        Files.writeString(testFile, testData);
        long fileSize = Files.size(testFile);

        // Test pushBlobStream using file input stream
        Layer layer;
        try (InputStream inputStream = Files.newInputStream(testFile)) {
            layer = registry.pushBlob(containerRef, inputStream);

            // Verify the digest matches SHA-512 of content
            assertEquals(SupportedAlgorithm.SHA512, containerRef.getAlgorithm());
            assertEquals(containerRef.getAlgorithm().digest(testFile), layer.getDigest());
            assertEquals(fileSize, layer.getSize());
        }

        // Test getBlobStream
        try (InputStream resultStream = registry.getBlobStream(containerRef.withDigest(layer.getDigest()))) {
            String result = new String(resultStream.readAllBytes());
            assertEquals(testData, result);
        }

        // Clean up
        Files.delete(testFile);
        registry.deleteBlob(containerRef.withDigest(layer.getDigest()));
    }

    @Test
    void shouldHandleExistingBlobInStreamPush() throws IOException {
        Registry registry = Registry.Builder.builder()
                .defaults("myuser", "mypass")
                .withInsecure(true)
                .build();
        ContainerRef containerRef =
                ContainerRef.parse("%s/library/artifact-stream".formatted(this.registry.getRegistry()));

        // Create test file
        Path testFile = Files.createTempFile("test-data-", ".tmp");
        Files.writeString(testFile, "Test Content");
        long fileSize = Files.size(testFile);
        String expectedDigest = containerRef.getAlgorithm().digest(testFile);

        // First push
        Layer firstLayer;
        try (InputStream inputStream = Files.newInputStream(testFile)) {
<<<<<<< HEAD
            firstLayer = registry.pushChunks(containerRef, inputStream, fileSize);
=======
            firstLayer = registry.pushBlob(containerRef, inputStream);
>>>>>>> e3a781d4
        }

        // Second push of same content should detect existing blob
        Layer secondLayer;
        try (InputStream inputStream = Files.newInputStream(testFile)) {
<<<<<<< HEAD
            secondLayer = registry.pushChunks(containerRef, inputStream, fileSize);
=======
            secondLayer = registry.pushBlob(containerRef, inputStream);
>>>>>>> e3a781d4
        }

        // Verify both operations return same digest
        assertEquals(expectedDigest, firstLayer.getDigest());
        assertEquals(expectedDigest, secondLayer.getDigest());
        assertEquals(firstLayer.getSize(), secondLayer.getSize());

        // Clean up
        Files.delete(testFile);
        registry.deleteBlob(containerRef.withDigest(firstLayer.getDigest()));
    }

    @Test
    void shouldHandleIOExceptionInStreamPush() throws IOException {
        Registry registry = Registry.Builder.builder()
                .defaults("myuser", "mypass")
                .withInsecure(true)
                .build();
        ContainerRef containerRef =
                ContainerRef.parse("%s/library/artifact-stream".formatted(this.registry.getRegistry()));

        // Create a failing input stream
        InputStream failingStream = new InputStream() {
            @Override
            public int read() throws IOException {
                throw new IOException("Simulated IO failure");
            }
        };

        // Verify exception is wrapped in OrasException
        OrasException exception =
<<<<<<< HEAD
                assertThrows(OrasException.class, () -> registry.pushChunks(containerRef, failingStream, 100));
=======
                assertThrows(OrasException.class, () -> registry.pushBlob(containerRef, failingStream));
>>>>>>> e3a781d4
        assertEquals("Failed to push blob", exception.getMessage());
        assertTrue(exception.getCause() instanceof IOException);
    }

    @Test
    void shouldHandleNonExistentBlobInGetStreamSha256() {
        Registry registry = Registry.Builder.builder()
                .defaults("myuser", "mypass")
                .withInsecure(true)
                .build();
        ContainerRef containerRef =
                ContainerRef.parse("%s/library/artifact-stream".formatted(this.registry.getRegistry()));

        // Try to get non-existent blob
        String nonExistentDigest = "sha256:e3b0c44298fc1c149afbf4c8996fb92427ae41e4649b934ca495991b7852b855";

        // Verify it throws OrasException
        assertThrows(OrasException.class, () -> registry.getBlobStream(containerRef.withDigest(nonExistentDigest)));
    }

    @Test
    void shouldHandleNonExistentBlobInGetStreamSha512() {
        Registry registry = Registry.Builder.builder()
                .defaults("myuser", "mypass")
                .withInsecure(true)
                .build();
        ContainerRef containerRef =
                ContainerRef.parse("%s/library/artifact-stream".formatted(this.registry.getRegistry()));

        // Try to get non-existent blob
        String nonExistentDigest =
                "sha512:0a50261ebd1a390fed2bf326f2673c145582a6342d523204973d0219337f81616a8069b012587cf5635f6925f1b56c360230c19b273500ee013e030601bf2425";

        // Verify it throws OrasException
        assertThrows(OrasException.class, () -> registry.getBlobStream(containerRef.withDigest(nonExistentDigest)));
    }

    @Test
    void shouldHandleLargeStreamContent() throws IOException {
        Registry registry = Registry.Builder.builder()
                .defaults("myuser", "mypass")
                .withInsecure(true)
                .build();
        ContainerRef containerRef =
                ContainerRef.parse("%s/library/artifact-stream".formatted(this.registry.getRegistry()));

        // Create temp file with 5MB of random data
        Path largeFile = Files.createTempFile("large-test-", ".tmp");
        byte[] largeData = new byte[5 * 1024 * 1024];
        new Random().nextBytes(largeData);
        Files.write(largeFile, largeData);

        // Push large content
        Layer layer;
        try (InputStream inputStream = Files.newInputStream(largeFile)) {
<<<<<<< HEAD
            layer = registry.pushChunks(containerRef, inputStream, fileSize);
=======
            layer = registry.pushBlob(containerRef, inputStream);
>>>>>>> e3a781d4
        }

        // Verify content with stream
        try (InputStream resultStream = registry.getBlobStream(containerRef.withDigest(layer.getDigest()))) {
            byte[] result = resultStream.readAllBytes();
            Assertions.assertArrayEquals(largeData, result);
        }

        // Clean up
        Files.delete(largeFile);
        registry.deleteBlob(containerRef.withDigest(layer.getDigest()));
    }

    @Test
    void shouldHandleChunkedUploadCorrectly() throws IOException {
        Registry registry = Registry.Builder.builder()
                .defaults("myuser", "mypass")
                .withInsecure(true)
                .build();
        ContainerRef containerRef =
                ContainerRef.parse("%s/library/chunked-test".formatted(this.registry.getRegistry()));

        Path largeFile = chunkTestDir.resolve("chunked-test-large.dat");
        byte[] largeData = new byte[8 * 1024 * 1024];
        new Random().nextBytes(largeData);
        Files.write(largeFile, largeData);
        long fileSize = Files.size(largeFile);

        Layer layer;
        try (InputStream inputStream = Files.newInputStream(largeFile)) {
            layer = registry.pushChunks(containerRef, inputStream, fileSize);
        }

        assertEquals(fileSize, layer.getSize());

        try (InputStream resultStream = registry.getBlobStream(containerRef.withDigest(layer.getDigest()))) {
            byte[] result = resultStream.readAllBytes();
            Assertions.assertArrayEquals(largeData, result);
        }

        registry.deleteBlob(containerRef.withDigest(layer.getDigest()));
    }
}<|MERGE_RESOLUTION|>--- conflicted
+++ resolved
@@ -844,11 +844,7 @@
         // Test pushBlobStream using file input stream
         Layer layer;
         try (InputStream inputStream = Files.newInputStream(testFile)) {
-<<<<<<< HEAD
-            layer = registry.pushChunks(containerRef, inputStream, fileSize);
-=======
             layer = registry.pushBlob(containerRef, inputStream);
->>>>>>> e3a781d4
 
             // Verify the digest matches SHA-256 of content
             assertEquals(SupportedAlgorithm.SHA256, containerRef.getAlgorithm());
@@ -923,21 +919,13 @@
         // First push
         Layer firstLayer;
         try (InputStream inputStream = Files.newInputStream(testFile)) {
-<<<<<<< HEAD
-            firstLayer = registry.pushChunks(containerRef, inputStream, fileSize);
-=======
             firstLayer = registry.pushBlob(containerRef, inputStream);
->>>>>>> e3a781d4
         }
 
         // Second push of same content should detect existing blob
         Layer secondLayer;
         try (InputStream inputStream = Files.newInputStream(testFile)) {
-<<<<<<< HEAD
-            secondLayer = registry.pushChunks(containerRef, inputStream, fileSize);
-=======
             secondLayer = registry.pushBlob(containerRef, inputStream);
->>>>>>> e3a781d4
         }
 
         // Verify both operations return same digest
@@ -969,11 +957,7 @@
 
         // Verify exception is wrapped in OrasException
         OrasException exception =
-<<<<<<< HEAD
-                assertThrows(OrasException.class, () -> registry.pushChunks(containerRef, failingStream, 100));
-=======
                 assertThrows(OrasException.class, () -> registry.pushBlob(containerRef, failingStream));
->>>>>>> e3a781d4
         assertEquals("Failed to push blob", exception.getMessage());
         assertTrue(exception.getCause() instanceof IOException);
     }
@@ -1029,11 +1013,7 @@
         // Push large content
         Layer layer;
         try (InputStream inputStream = Files.newInputStream(largeFile)) {
-<<<<<<< HEAD
-            layer = registry.pushChunks(containerRef, inputStream, fileSize);
-=======
             layer = registry.pushBlob(containerRef, inputStream);
->>>>>>> e3a781d4
         }
 
         // Verify content with stream
